import logging
from qiskit import QuantumCircuit, Aer
from qiskit import transpile
from config import config

from typing import Optional


class StateDiscriminativeQuantumNeuralNetworks:
    def __init__(self, psi, phi, backend='aer_simulator', shots=2**10) -> None:
        """Constructor.
        Includes the config and logger as well as the main params.

        Parameters
        -------
        psi
            First quantum state
        phi
            Second quantum state
        backend
            Qiskit backend
        shots
            TBD
        """

        self._config = config
        self._logger = logging.getLogger(self._config.LOG_CONFIG['name'])
        self._logger.setLevel(self._config.LOG_CONFIG['level'])
        log_handler = self._config.LOG_CONFIG['stream_handler']
        log_handler.setFormatter(logging.Formatter(self._config.LOG_CONFIG['format']))
        self._logger.addHandler(log_handler)

        self._psi = psi
        self._phi = phi
        self._backend = backend
        self._shots = shots

    def get_n_element_povm(
            self,
            n: int,
            theta_u: [float],
            phi_u: [float],
            lambda_u: [float],
            theta1: [float],
            theta2: [float],
            theta_v1: [float],
            theta_v2: [float],
            phi_v1: [float],
            phi_v2: [float],
            lambda_v1: [float],
            lambda_v2: [float],
    ) -> QuantumCircuit:
        """Constructor.
        Includes the config and logger as well as the main params.

        Parameters
        -------
        n
            Number of elements in the circuit
        theta_u
            TBD
        phi_u
            TBD
        lambda_u
            TBD
        theta1
            TBD
        theta2
            TBD
        theta_v1
            TBD
        theta_v2
            TBD
        phi_v1
            TBD
        phi_v2
            TBD
        lambda_v1
            TBD
        lambda_v2
            TBD

        Returns
        -------
        The circuit of an n-element POVM with the given parameters.
        """

        povm = QuantumCircuit(n, name='POVM_n')
        povm.u(theta_u[0], phi_u[0], lambda_u[0], 0)

        for i in range(1, n):
            r1 = QuantumCircuit(1, name=f'R1({str(i)})')
            r1.ry(theta1[i - 1], 0)
            gate_r1 = r1.to_gate().control(i)

            r2 = QuantumCircuit(1, name=f'R2({str(i)})')
            r2.ry(theta2[i - 1], 0)
            gate_r2 = r2.to_gate().control(i)

            povm.x(0)
            povm.compose(gate_r1, list(range(i + 1)), inplace=True)
            povm.x(0)
            povm.compose(gate_r2, list(range(i + 1)), inplace=True)

            v1 = QuantumCircuit(1, name=f'V1({str(i)})')
            v1.u(theta_v1[i - 1], phi_v1[i - 1], lambda_v1[i - 1], 0)
            gate_v1 = v1.to_gate().control(i)

            v2 = QuantumCircuit(1, name=f'V2({str(i)})')
            v2.u(theta_v2[i - 1], phi_v2[i - 1], lambda_v2[i - 1], 0)
            gate_v2 = v2.to_gate().control(i)

            povm.x(i)
            povm.compose(gate_v1, list(range(1, i + 1)) + [0], inplace=True)
            povm.x(i)
            povm.compose(gate_v2, list(range(1, i + 1)) + [0], inplace=True)

        return povm

    def cost_function(self, params) -> float:
        """Cost function.

        Parameters
        -------
        params
            A flat list of all the parameters.

        Returns
        -------
        The cost.
        """

        p = self.decompose_parameters(params)
        if not p:
            self._logger.error('Cannot calculate the cost function with these parameters.')
            return 0

        # Create the first circuit using get_n_element_povm
        circuit = self.get_n_element_povm(
            p['n'] + 1, p['theta_u'], p['phi_u'], p['lambda_u'], p['theta_1'], p['theta_2'], p['theta_v1'],
            p['phi_v1'], p['phi_v2'], p['lambda_v1'], p['lambda_v2'])

        # Create the psi circuit
        qc_psi = QuantumCircuit(2, 1)
        qc_psi.initialize(self._psi, 0)
        qc_psi.barrier()
        qc_psi.compose(circuit, [0, 1], inplace=True)
        qc_psi.measure(1, 0)

        # Create the phi circuit
        qc_phi = QuantumCircuit(2, 1)
        qc_phi.initialize(self._phi, 0)
        qc_phi.barrier()
        qc_phi.compose(circuit, [0, 1], inplace=True)
        qc_phi.measure(1, 0)

        # Create the backend
        backend_sim = Aer.get_backend(self._backend)

        # Transpile and run
        qc_psi = transpile(qc_psi, backend_sim)
        results_psi = backend_sim.run(qc_psi, self._shots)
        qc_phi = transpile(qc_psi, backend_sim)
        results_phi = backend_sim.run(qc_phi, self._shots)

        # Count
        counts_psi = results_psi.result().get_counts()
        counts_phi = results_phi.result().get_counts()

        # Get prob
<<<<<<< HEAD
        p_1_psi = counts_psi.get('1', 0) / self._shots
        p_0_phi = counts_phi.get('0', 0) / self._shots
        # p_1_phi = counts_phi.get('1', 0) / shots
        # p_0_psi = counts_psi.get('0', 0) / shots

        return 0.5 * p_1_psi + 0.5 * p_0_phi

    def decompose_parameters(self, parameters: list) -> Optional[dict]:
        """Qiskit optimizations require a 1-dimension array, thus the
        params should be passed as a list. However, that makes the code
        very difficult to understand - that's why internally the params
        are decomposed.

        Parameters
        -------
        parameters
            List with all the required parameters

        Returns
        -------
        A dictionary with the parameters or None
        """

        if not len(parameters) % 11 == 0:
            self._logger.error('Parameter list length is not consistent. Should be groups of 11 items.')
            return None

        n = len(parameters) // 11
        param_list = [parameters[i * n:(i + 1) * n] for i in range(len(parameters) // n)]

        return {
            'n': n,
            'theta_u': param_list[0],
            'phi_u': param_list[1],
            'lambda_u': param_list[2],
            'theta1': param_list[3],
            'theta2': param_list[4],
            'theta_v1': param_list[5],
            'theta_v2': param_list[6],
            'phi_v1': param_list[7],
            'phi_v2': param_list[8],
            'lambda_v1': param_list[9],
            'lambda_v2': param_list[10],
        }
=======
        p_1_ψ = counts_ψ.get('1', 0) / self.shots
        p_0_ϕ = counts_ϕ.get('0', 0) / self.shots
        # p_1_ϕ = counts_ϕ.get('1', 0) / shots
        # p_0_ψ = counts_ψ.get('0', 0) / shots
                
        return 0.5 * p_1_ψ + 0.5 * p_0_ϕ
    
    
    
    
    
    
>>>>>>> 88e49bde
<|MERGE_RESOLUTION|>--- conflicted
+++ resolved
@@ -168,7 +168,6 @@
         counts_phi = results_phi.result().get_counts()
 
         # Get prob
-<<<<<<< HEAD
         p_1_psi = counts_psi.get('1', 0) / self._shots
         p_0_phi = counts_phi.get('0', 0) / self._shots
         # p_1_phi = counts_phi.get('1', 0) / shots
@@ -212,18 +211,4 @@
             'phi_v2': param_list[8],
             'lambda_v1': param_list[9],
             'lambda_v2': param_list[10],
-        }
-=======
-        p_1_ψ = counts_ψ.get('1', 0) / self.shots
-        p_0_ϕ = counts_ϕ.get('0', 0) / self.shots
-        # p_1_ϕ = counts_ϕ.get('1', 0) / shots
-        # p_0_ψ = counts_ψ.get('0', 0) / shots
-                
-        return 0.5 * p_1_ψ + 0.5 * p_0_ϕ
-    
-    
-    
-    
-    
-    
->>>>>>> 88e49bde
+        }