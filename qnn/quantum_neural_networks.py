import logging
import numpy as np
from qiskit import QuantumCircuit, transpile, Aer
from qiskit.providers import Backend
from qiskit.algorithms.optimizers import Optimizer
from config import config
from typing import Optional


class StateDiscriminativeQuantumNeuralNetworks:
    def __init__(
            self,
            states: [np.array],
            alpha_1: float,
            alpha_2: float,
            backend: Backend = Aer.get_backend('aer_simulator'),
            shots: int = 2 ** 10) -> None:
        """Constructor.
        Includes the config and logger as well as the main params.

        Parameters
        -------
        states
            Array of quantum states
        backend
            Qiskit backend
        shots
            Number of simulations
        """

        self._config = config
        self._logger = logging.getLogger(self._config.LOG_CONFIG['name'])
        self._logger.setLevel(self._config.LOG_CONFIG['level'])
        log_handler = self._config.LOG_CONFIG['stream_handler']
        log_handler.setFormatter(logging.Formatter(self._config.LOG_CONFIG['format']))
        self._logger.addHandler(log_handler)

        self._states = states
        self._backend = backend
        self._shots = shots
        self._alpha_1 = alpha_1
        self._alpha_2 = alpha_2

    def cost_function(self, params) -> float:
        """Cost function.

        Parameters
        -------
        params
            A flat list of all the parameters.

        Returns
        -------
        The cost.
        """

        p = self.decompose_parameters(params)
        if not p:
            raise Exception('Cannot calculate the cost function with these parameters.')

        # Create the first circuit using get_n_element_povm
        circuit = self.get_n_element_povm(
            p['n'], p['theta_u'], p['phi_u'], p['lambda_u'], p['theta_1'], p['theta_2'], p['theta_v1'],
            p['theta_v2'], p['phi_v1'], p['phi_v2'], p['lambda_v1'], p['lambda_v2'])

        measurements = []
        for state in self._states:
            # Create the psi circuit
            qc = QuantumCircuit(p['n'], p['n'] - 1)
            qc.initialize(state, 0)
            qc.barrier()
            qc.compose(circuit, list(range(p['n'])), inplace=True)
            qc.measure(range(1, p['n']), range(p['n'] - 1))
            measurements.append(qc)

        # Transpile and run
        qc = transpile(measurements, self._backend)
        jobs = self._backend.run(qc, shots=self._shots)
        results = jobs.result().get_counts()

        if self._alpha_2 == 0:
            if p['n'] != np.ceil(np.log2(len(self._states))) + 1:
                raise Exception("Inconsistent amount of outcomes")
            prob = 0
            for i in range(len(self._states)):
                prob += 1 - results[i].get(bin(i)[2:].zfill(p['n'] - 1), 0) / self._shots
                if (i == len(self._states) - 1) and (len(self._states) % 2 == 1):
                    prob -= results[i].get(bin(i + 1)[2:].zfill(p['n'] - 1), 0) / self._shots
            return prob / len(self._states)
        else:
            if p['n'] != np.ceil(np.log2(len(self._states) + 1)) + 1:
                raise Exception("Inconsistent amount of outcomes")
            prob_error = 0
            prob_inc = 0
            for i in range(len(self._states)):
                prob_error += 1 - results[i].get(bin(i)[2:].zfill(p['n'] - 1), 0) / self._shots
                prob_inc += results[i].get(bin(len(self._states) - 1)[2:].zfill(p['n'] - 1), 0) / self._shots
                if len(self._states) % 2 == 0:
                    prob_inc += results[i].get(bin(len(self._states))[2:].zfill(p['n'] - 1), 0) / self._shots

            return self._alpha_1 * prob_error / len(self._states) + self._alpha_2 * prob_inc / len(self._states)

    def discriminate(self, optimizer: Optimizer, initial_params: [float]):
        """Performs optimization using the given optimizer and a flat
        list of parameters. Uses the cost function defined above.

        Parameters
        -------
        optimizer
            Optimizer method from Qiskit.algorithm.optimizers.
        initial_params
            Flat list of parameters.

        Returns
        -------
        Result of the optimization.
        """
        return optimizer.optimize(len(initial_params), self.cost_function, initial_point=initial_params)

    @staticmethod
    def decompose_parameters(parameters: list) -> Optional[dict]:
        """Qiskit optimizations require a 1-dimension array, thus the
        params should be passed as a list. However, that makes the code
        very difficult to understand - that's why internally the params
        are decomposed.

        Parameters
        -------
        parameters
            List with all the required parameters

        Returns
        -------
        A dictionary with the parameters or None
        """

        if not ((len(parameters) - 3) % 8 == 0):
            raise Exception(
                'Parameter list length is not consistent. Should be three elements plus n groups of eight items.')

        # First three params belong to the U gate
        u_params = [[parameters[0]], [parameters[1]], [parameters[2]]]

        # Rest of the list represent the multiple theta1, theta2, V1 and V2 gates
        parameters = parameters[3:]
        n = len(parameters) // 8
        param_list = [parameters[i * n:(i + 1) * n] for i in range(len(parameters) // n)]

        return {
            'n': n + 1,
            'theta_u': u_params[0],
            'phi_u': u_params[1],
            'lambda_u': u_params[2],
            'theta_1': param_list[0],
            'theta_2': param_list[1],
            'theta_v1': param_list[2],
            'theta_v2': param_list[3],
            'phi_v1': param_list[4],
            'phi_v2': param_list[5],
            'lambda_v1': param_list[6],
            'lambda_v2': param_list[7],
        }

    @staticmethod
    def get_n_element_povm(
            n: int, theta_u: [float], phi_u: [float], lambda_u: [float], theta1: [float], theta2: [float],
            theta_v1: [float], theta_v2: [float], phi_v1: [float], phi_v2: [float], lambda_v1: [float],
            lambda_v2: [float]
    ) -> QuantumCircuit:
        """Creates the n-element POVM, using the method proposed in
        'Implementation of a general single-qubit positive operator-valued
        measure on a circuit-based quantum computer' by Yordanov and Barnes.

        Parameters
        -------
        n
            Number of modules in the POVM
        theta_u
        phi_u
        lambda_u
            Angles of the U gate. There's one single U gate in the circuit.
        theta1
            Angles of the first theta gate. Array - one angle for gate,
            one gate for module. There are n theta1 gates in the circuit.
        theta2
            Angles of the second theta gate. Array - one angle for gate,
            one gate for module. There are n theta2 gates in the circuit.
        theta_v1
        phi_v1
        lambda_v1
            Angles of the V1 gate. There are n V1 gates in the circuit.
        theta_v2
        phi_v2
        lambda_v2
            Angles of the V2 gate. There are n V2 gates in the circuit.

        Returns
        -------
        The circuit of an n-element POVM with the given parameters.
        """

        povm = QuantumCircuit(n, name='POVM_n')
        povm.u(theta_u[0], phi_u[0], lambda_u[0], 0)

        for i in range(1, n):
            r1 = QuantumCircuit(1, name=f'R1({str(i)})')
            r1.ry(theta1[i - 1], 0)
            gate_r1 = r1.to_gate().control(i)

            r2 = QuantumCircuit(1, name=f'R2({str(i)})')
            r2.ry(theta2[i - 1], 0)
            gate_r2 = r2.to_gate().control(i)

            povm.x(0)
            povm.compose(gate_r1, list(range(i + 1)), inplace=True)
            povm.x(0)
            povm.compose(gate_r2, list(range(i + 1)), inplace=True)

            v1 = QuantumCircuit(1, name=f'V1({str(i)})')
            v1.u(theta_v1[i - 1], phi_v1[i - 1], lambda_v1[i - 1], 0)
            gate_v1 = v1.to_gate().control(i)

            v2 = QuantumCircuit(1, name=f'V2({str(i)})')
            v2.u(theta_v2[i - 1], phi_v2[i - 1], lambda_v2[i - 1], 0)
            gate_v2 = v2.to_gate().control(i)

            povm.x(i)
            povm.compose(gate_v1, list(range(1, i + 1)) + [0], inplace=True)
            povm.x(i)
            povm.compose(gate_v2, list(range(1, i + 1)) + [0], inplace=True)

        return povm


def helstrom_bound(psi: np.array, phi: np.array) -> float:
    """Calculates the Helstrom bound, optimal error.

    Parameters
    -------
    psi
        First quantum state.
    phi
        Second quantum state

<<<<<<< HEAD
    Returns
    -------
    Helstrom bound
    """
    return 0.5 - 0.5 * np.sqrt(1 - abs(np.vdot(psi, phi)) ** 2)
=======
    @staticmethod
    def random_quantum_state() -> np.array:
        """Creates a random quantum state.
>>>>>>> a2e1ca8a


def random_quantum_state():
    """Creates a random quantum state.

    Returns
    -------
    A quantum state
    """
    z0 = np.random.randn(2) + 1j * np.random.randn(2)
    z0 = z0 / np.linalg.norm(z0)
    return z0<|MERGE_RESOLUTION|>--- conflicted
+++ resolved
@@ -242,17 +242,11 @@
     phi
         Second quantum state
 
-<<<<<<< HEAD
     Returns
     -------
     Helstrom bound
     """
     return 0.5 - 0.5 * np.sqrt(1 - abs(np.vdot(psi, phi)) ** 2)
-=======
-    @staticmethod
-    def random_quantum_state() -> np.array:
-        """Creates a random quantum state.
->>>>>>> a2e1ca8a
 
 
 def random_quantum_state():
